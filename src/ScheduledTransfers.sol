// SPDX-License-Identifier: AGPL-3.0

pragma solidity ^0.8.17;

import {ERC20} from "solmate/tokens/ERC20.sol";
import {ERC721} from "solmate/tokens/ERC721.sol";
import {SafeTransferLib} from "solmate/utils/SafeTransferLib.sol";
import "openzeppelin-contracts/contracts/utils/Strings.sol";
import "./forks/BoringBatchable.sol";

interface ScheduledTransfersFactory {
    function owner() external view returns (address);

    function oracle() external view returns (address);

    function token() external view returns (address);
}

error NOT_OWNER();
error NOT_ORACLE();
error NOT_OWNER_OR_WHITELISTED();
error INVALID_TIMESTAMP();
error FUTURE_TIMESTAMP();
error MAX_PRICE();
error STREAM_DOES_NOT_EXIST();
error INVALID_TOKEN();
error STREAM_ACTIVE();

contract ScheduledTransfers is ERC721, BoringBatchable {
    using SafeTransferLib for ERC20;

    struct Payment {
        uint88 lastPaid;
        uint88 ends;
        uint80 frequency;
        uint256 usdAmount;
    }

    string public constant baseURI = "https://nft.llamapay.io/scheduled/";
    address public oracle;
<<<<<<< HEAD
    address public owner;
    address public token;
=======
    address public immutable owner;
>>>>>>> 2f9ef63b
    uint256 public nextTokenId;
    uint256 public maxPrice;

    mapping(uint256 => Payment) public payments;
    mapping(address => mapping(uint256 => address)) public redirects;

    constructor() ERC721("LlamaPay V2 Scheduled Transfer", "LLAMAPAY") {
        oracle = ScheduledTransfersFactory(msg.sender).oracle();
        owner = ScheduledTransfersFactory(msg.sender).owner();
        token = ScheduledTransfersFactory(msg.sender).token();
    }

    modifier onlyOwner() {
        if (msg.sender != owner) revert NOT_OWNER();
        _;
    }

    function tokenURI(uint256 _id)
        public
        view
        virtual
        override
        returns (string memory)
    {
        if (ownerOf(_id) == address(0)) revert STREAM_DOES_NOT_EXIST();
        return
            string(
                abi.encodePacked(
                    baseURI,
                    Strings.toString(block.chainid),
                    "/",
                    Strings.toHexString(uint160(address(this)), 20),
                    "/",
                    Strings.toString(_id)
                )
            );
    }

    function scheduleTransfer(
        address _to,
        uint256 _usdAmount,
        uint88 _starts,
        uint88 _ends,
        uint80 _frequency
    ) external onlyOwner {
        uint256 id = nextTokenId;
        _safeMint(_to, id);
        payments[id] = Payment({
            lastPaid: _starts,
            ends: _ends,
            frequency: _frequency,
            usdAmount: _usdAmount
        });
        unchecked {
            nextTokenId++;
        }
    }

    function cancelTransfer(uint256 _id) external onlyOwner {
        if (ownerOf(_id) == address(0)) revert STREAM_DOES_NOT_EXIST();
        payments[_id].ends = uint32(block.timestamp);
    }

    /// STILL EXERCISE CAUTION WHEN USING THIS FUNCTION
    function burnStream(uint256 _id) external {
        if (ownerOf(_id) != msg.sender) revert NOT_OWNER();
        if (payments[_id].ends >= block.timestamp) revert STREAM_ACTIVE();
        _burn(_id);
    }

    function withdrawPayer(uint256 amount) external onlyOwner {
        ERC20(token).safeTransfer(owner, amount);
    }

    function withdraw(
        uint256[] calldata ids,
        address _token,
        uint256 _price,
        uint256 _timestamp
    ) external {
        if(_timestamp > block.timestamp) revert FUTURE_TIMESTAMP();
        if (msg.sender != oracle) revert NOT_ORACLE();
        if (_price > maxPrice) revert MAX_PRICE();
        uint256 i = 0;
        uint length = ids.length;
        while (i < length) {
            _withdraw(ids[i], _token, _price, _timestamp);
            unchecked {
                i++;
            }
        }
    }

    function _withdraw(
        uint256 _id,
        address _token,
        uint256 _price,
        uint256 _timestamp
    ) private {
        Payment storage payment = payments[_id];
        if (ownerOf(_id) == address(0)) revert STREAM_DOES_NOT_EXIST();
        if (token != _token) revert INVALID_TOKEN();
        if (_timestamp > payment.ends) revert INVALID_TIMESTAMP();
        uint256 updatedTimestamp = payment.lastPaid + payment.frequency;
        if (_timestamp > updatedTimestamp) revert INVALID_TIMESTAMP();
        uint256 owed;
        unchecked {
            owed =
                ((_timestamp - payment.lastPaid) * payment.usdAmount * _price) /
                payment.frequency;
            payments[_id].lastPaid = uint32(updatedTimestamp);
        }
        address to;
        address nftOwner = ownerOf(_id);
        address redirect = redirects[nftOwner][_id];
        if (redirect == address(0)) {
            to = nftOwner;
        } else {
            to = redirect;
        }
        ERC20(token).safeTransfer(to, owed / 1e18);
    }

    function setRedirect(uint256 _id, address _redirectTo) external {
        if (msg.sender != ownerOf(_id)) revert NOT_OWNER();
        if (ownerOf(_id) == address(0)) revert STREAM_DOES_NOT_EXIST();
        redirects[msg.sender][_id] = _redirectTo;
    }

    function changeOracle(address newOracle) external onlyOwner {
        oracle = newOracle;
    }

    function setMaxPrice(uint256 newMaxPrice) external onlyOwner {
        maxPrice = newMaxPrice;
    }
}<|MERGE_RESOLUTION|>--- conflicted
+++ resolved
@@ -38,12 +38,8 @@
 
     string public constant baseURI = "https://nft.llamapay.io/scheduled/";
     address public oracle;
-<<<<<<< HEAD
     address public owner;
     address public token;
-=======
-    address public immutable owner;
->>>>>>> 2f9ef63b
     uint256 public nextTokenId;
     uint256 public maxPrice;
 
